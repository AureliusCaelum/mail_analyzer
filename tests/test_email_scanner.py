# -*- coding: utf-8 -*-
"""Tests for the e-mail scanner module."""

import sys
from unittest.mock import MagicMock, patch

# Externe Abhängigkeiten mocken, damit Imports in email_scanner nicht fehlschlagen
sys.modules["win32com"] = MagicMock()
sys.modules["win32com.client"] = MagicMock()
sys.modules["google"] = MagicMock()
sys.modules["google.oauth2"] = MagicMock()
sys.modules["google.oauth2.credentials"] = MagicMock()
sys.modules["google_auth_oauthlib"] = MagicMock()
sys.modules["google_auth_oauthlib.flow"] = MagicMock()
sys.modules["google.auth"] = MagicMock()
sys.modules["google.auth.transport"] = MagicMock()
sys.modules["google.auth.transport.requests"] = MagicMock()
sys.modules["msal"] = MagicMock()
sys.modules["requests"] = MagicMock()
sys.modules["colorama"] = MagicMock()
<<<<<<< HEAD
import analyzer.email_scanner
from analyzer.email_scanner import get_outlook_emails, scan_inbox
=======

# TrafficLight während des Imports stubben und anschließend zurücksetzen
original_traffic_light = sys.modules.get("analyzer.traffic_light")
mock_traffic_light = MagicMock()
mock_traffic_light.analyze_threat_level = MagicMock()
sys.modules["analyzer.traffic_light"] = mock_traffic_light

import analyzer.email_scanner  # noqa: E402
from analyzer.email_scanner import get_outlook_emails, scan_inbox  # noqa: E402

# Ursprüngliches TrafficLight-Modul wiederherstellen
if original_traffic_light is not None:
    sys.modules["analyzer.traffic_light"] = original_traffic_light
else:  # pragma: no cover - falls Modul zuvor nicht existierte
    del sys.modules["analyzer.traffic_light"]
>>>>>>> d3ba45e1


def test_get_outlook_emails_dummy_scanner():
    """Testet den E-Mail-Abruf über einen gestubbten Outlook-Client."""
    dummy_emails = [
        {
            "subject": "Hallo",
            "sender": "alice@example.com",
            "body": "Willkommen",
            "attachments": [],
        },
        {
            "subject": "Report",
            "sender": "bob@example.com",
            "body": "Siehe Anhang",
            "attachments": ["report.pdf"],
        },
    ]

    mock_scanner = MagicMock()
    mock_scanner.get_emails.return_value = dummy_emails

    with patch("analyzer.email_scanner.get_scanner", return_value=mock_scanner):
        emails = get_outlook_emails(max_count=2)

    assert emails == dummy_emails
    assert len(emails) == 2

    first_email = emails[0]
    assert first_email["subject"] == "Hallo"
    assert first_email["sender"] == "alice@example.com"
    assert first_email["attachments"] == []


def test_get_outlook_emails_structure(monkeypatch):
    """Ensure `get_outlook_emails` returns a list of dicts with the right keys."""
    class DummyScanner:
        def get_emails(self, max_count):
            return [
                {
                    "subject": "Test",
                    "sender": "tester@example.com",
                    "body": "",
                    "attachments": [],
                }
            ]

    # Scanner stubben
    monkeypatch.setattr(analyzer.email_scanner, "get_scanner", lambda: DummyScanner())

    emails = get_outlook_emails(max_count=1)
    assert isinstance(emails, list), "Emails sollten als Liste zurückgegeben werden"

    if emails:
        email = emails[0]
        assert isinstance(email, dict), "Jede E-Mail sollte ein Dictionary sein"
        assert "subject" in email, "E-Mail sollte einen Betreff haben"
        assert "sender" in email, "E-Mail sollte einen Absender haben"
        assert "body" in email, "E-Mail sollte einen Body haben"
        assert "attachments" in email, "E-Mail sollte Anhänge-Information haben"


def test_scan_inbox_uses_max_count(monkeypatch):
    """`scan_inbox` should forward only `max_count` to `get_outlook_emails`."""
    dummy_email = {
        "subject": "Hallo",
        "sender": "user@example.com",
        "body": "",
        "attachments": [],
    }

    mock_get = MagicMock(return_value=[dummy_email])
    monkeypatch.setattr(analyzer.email_scanner, "get_outlook_emails", mock_get)

    results = scan_inbox(folder_name="ignored", max_count=5)

    mock_get.assert_called_once_with(max_count=5)
    assert results[0]["subject"] == "Hallo"<|MERGE_RESOLUTION|>--- conflicted
+++ resolved
@@ -18,10 +18,6 @@
 sys.modules["msal"] = MagicMock()
 sys.modules["requests"] = MagicMock()
 sys.modules["colorama"] = MagicMock()
-<<<<<<< HEAD
-import analyzer.email_scanner
-from analyzer.email_scanner import get_outlook_emails, scan_inbox
-=======
 
 # TrafficLight während des Imports stubben und anschließend zurücksetzen
 original_traffic_light = sys.modules.get("analyzer.traffic_light")
@@ -37,7 +33,6 @@
     sys.modules["analyzer.traffic_light"] = original_traffic_light
 else:  # pragma: no cover - falls Modul zuvor nicht existierte
     del sys.modules["analyzer.traffic_light"]
->>>>>>> d3ba45e1
 
 
 def test_get_outlook_emails_dummy_scanner():
