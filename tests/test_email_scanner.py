--- conflicted
+++ resolved
@@ -28,15 +28,11 @@
 import analyzer.email_scanner  # noqa: E402
 from analyzer.email_scanner import get_outlook_emails, scan_inbox  # noqa: E402
 
-<<<<<<< HEAD
+# Ursprüngliches TrafficLight-Modul wiederherstellen
 if original_traffic_light is not None:
     sys.modules["analyzer.traffic_light"] = original_traffic_light
 else:  # pragma: no cover - falls Modul zuvor nicht existierte
     del sys.modules["analyzer.traffic_light"]
-=======
-# Ursprüngliches TrafficLight-Modul für nachfolgende Tests wiederherstellen
-sys.modules.pop("analyzer.traffic_light", None)
->>>>>>> 04b8612a
 
 
 def test_get_outlook_emails_dummy_scanner():
