--- conflicted
+++ resolved
@@ -1,9 +1,11 @@
-<<<<<<< HEAD
-"""Test-Suite für den E-Mail Scanner."""
+# -*- coding: utf-8 -*-
+"""Tests for the e-mail scanner module."""
 
+import sys
 from unittest.mock import MagicMock, patch
-import sys
+import pytest
 
+# Externe Abhängigkeiten mocken, damit Imports in email_scanner nicht fehlschlagen
 sys.modules["win32com"] = MagicMock()
 sys.modules["win32com.client"] = MagicMock()
 sys.modules["google"] = MagicMock()
@@ -21,10 +23,11 @@
 mock_traffic_light.analyze_threat_level = MagicMock()
 sys.modules["analyzer.traffic_light"] = mock_traffic_light
 
-from analyzer.email_scanner import get_outlook_emails
+import analyzer.email_scanner
+from analyzer.email_scanner import get_outlook_emails, scan_inbox
 
 
-def test_get_outlook_emails():
+def test_get_outlook_emails_dummy_scanner():
     """Testet den E-Mail-Abruf über einen gestubbten Outlook-Client."""
     dummy_emails = [
         {
@@ -54,20 +57,10 @@
     assert first_email["subject"] == "Hallo"
     assert first_email["sender"] == "alice@example.com"
     assert first_email["attachments"] == []
-=======
-"""Tests for the e-mail scanner module."""
-
-from unittest.mock import MagicMock
-
-import pytest
-
-from analyzer import email_scanner
-from analyzer.email_scanner import get_outlook_emails, scan_inbox
 
 
-def test_get_outlook_emails(monkeypatch):
-    """Ensure ``get_outlook_emails`` returns a list of e-mails."""
-
+def test_get_outlook_emails_structure(monkeypatch):
+    """Ensure `get_outlook_emails` returns a list of dicts with the right keys."""
     class DummyScanner:
         def get_emails(self, max_count):
             return [
@@ -79,7 +72,8 @@
                 }
             ]
 
-    monkeypatch.setattr(email_scanner, "get_scanner", lambda: DummyScanner())
+    # Scanner stubben
+    monkeypatch.setattr(analyzer.email_scanner, "get_scanner", lambda: DummyScanner())
 
     emails = get_outlook_emails(max_count=1)
     assert isinstance(emails, list), "Emails sollten als Liste zurückgegeben werden"
@@ -94,8 +88,7 @@
 
 
 def test_scan_inbox_uses_max_count(monkeypatch):
-    """``scan_inbox`` should forward only ``max_count`` to ``get_outlook_emails``."""
-
+    """`scan_inbox` should forward only `max_count` to `get_outlook_emails`."""
     dummy_email = {
         "subject": "Hallo",
         "sender": "user@example.com",
@@ -104,10 +97,9 @@
     }
 
     mock_get = MagicMock(return_value=[dummy_email])
-    monkeypatch.setattr(email_scanner, "get_outlook_emails", mock_get)
+    monkeypatch.setattr(analyzer.email_scanner, "get_outlook_emails", mock_get)
 
     results = scan_inbox(folder_name="ignored", max_count=5)
 
     mock_get.assert_called_once_with(max_count=5)
-    assert results[0]["subject"] == "Hallo"
->>>>>>> 0605d579
+    assert results[0]["subject"] == "Hallo"