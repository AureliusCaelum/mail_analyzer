"""Mail Analyzer Package.

<<<<<<< HEAD
Dieses Paket bündelt die Kernkomponenten für die E-Mail-Analyse. Die
Untermodule werden bei Bedarf geladen, um optionale Abhängigkeiten zu
vermeiden."""
=======
# Optionale Importe, um Tests ohne externe Abhängigkeiten zu ermöglichen.
try:  # pragma: no cover - optional Import
    from .email_scanner import get_outlook_emails
except Exception:  # pragma: no cover - fehlende Abhängigkeiten
    get_outlook_emails = None

# Optionaler Import, da Funktion in manchen Umgebungen nicht benötigt wird.
try:  # pragma: no cover - optional Import
    from .traffic_light import analyze_threat_level
except Exception:  # pragma: no cover - fehlende Abhängigkeiten oder fehlende Funktion
    analyze_threat_level = None

from .utils import setup_logging
>>>>>>> 27dc7fca

__all__ = ["get_outlook_emails", "analyze_threat_level", "setup_logging"]

__version__ = '0.1.0'<|MERGE_RESOLUTION|>--- conflicted
+++ resolved
@@ -1,10 +1,10 @@
 """Mail Analyzer Package.
 
-<<<<<<< HEAD
 Dieses Paket bündelt die Kernkomponenten für die E-Mail-Analyse. Die
 Untermodule werden bei Bedarf geladen, um optionale Abhängigkeiten zu
-vermeiden."""
-=======
+vermeiden.
+"""
+
 # Optionale Importe, um Tests ohne externe Abhängigkeiten zu ermöglichen.
 try:  # pragma: no cover - optional Import
     from .email_scanner import get_outlook_emails
@@ -18,7 +18,6 @@
     analyze_threat_level = None
 
 from .utils import setup_logging
->>>>>>> 27dc7fca
 
 __all__ = ["get_outlook_emails", "analyze_threat_level", "setup_logging"]
 
