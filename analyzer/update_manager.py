"""Update-Manager für automatische Software-Updates."""

import os
import json
import logging
from datetime import datetime
from typing import Optional

try:  # pragma: no cover - ImportError handling
    import requests
except ImportError:  # pragma: no cover - requests not installed
    requests = None  # type: ignore[assignment]

try:  # pragma: no cover - ImportError handling
    from packaging import version
except ImportError:  # pragma: no cover - packaging not installed
    version = None  # type: ignore[assignment]

class UpdateManager:
    def __init__(self):
        self.current_version = "0.1.0"  # Aktuelle Softwareversion
        self.github_api_url = "https://api.github.com/repos/your-repo/mail-analyzer/releases/latest"
        self.update_info_file = "update_info.json"
        self.last_check = None

    def check_for_updates(self) -> Optional[dict]:
        """Prüft, ob Updates verfügbar sind.

        Returns:
            Optional[dict]: Update-Informationen oder ``None``.
        """
        if requests is None:
            logging.error(
                "Das Modul 'requests' ist nicht installiert. Bitte installieren Sie es, "
                "um nach Updates suchen zu können."
            )
            return None
        if version is None:
            logging.error(
                "Das Modul 'packaging' ist nicht installiert. Bitte installieren Sie es, "
                "um Versionen vergleichen zu können."
            )
            return None

        try:
            # Prüfe nicht öfter als einmal täglich
            if self._should_check():
                response = requests.get(self.github_api_url, timeout=10)
                response.raise_for_status()
                latest_release = response.json()

                latest_version = latest_release["tag_name"].lstrip("v")

                if version.parse(latest_version) > version.parse(self.current_version):
                    update_info = {
                        "version": latest_version,
                        "description": latest_release["body"],
                        "download_url": latest_release["assets"][0]["browser_download_url"],
                        "last_checked": datetime.now().isoformat(),
                    }
                    self._save_update_info(update_info)
                    return update_info

                self._save_last_check()

            return None

<<<<<<< HEAD
        except Exception as e:  # pragma: no cover - network errors
            logging.error(f"Fehler bei der Update-Prüfung: {str(e)}")
=======
        except requests.RequestException as exc:
            logging.error("Netzwerkfehler bei der Update-Prüfung: %s", exc)
            return None
        except Exception as exc:
            logging.error("Fehler bei der Update-Prüfung: %s", exc)
>>>>>>> d3ba45e1
            return None

    def download_update(self, download_url: str, target_path: str) -> bool:
        """Lädt das Update herunter.

        Args:
            download_url (str): URL des Updates.
            target_path (str): Pfad zum Speichern des Updates.

        Returns:
            bool: ``True`` bei Erfolg, sonst ``False``.
        """
        if requests is None:
            logging.error(
                "Das Modul 'requests' ist nicht installiert. Bitte installieren Sie es, "
                "um Updates herunterladen zu können."
            )
            return False

        try:
            response = requests.get(download_url, stream=True, timeout=10)
            response.raise_for_status()

            with open(target_path, "wb") as f:
                for chunk in response.iter_content(chunk_size=8192):
                    f.write(chunk)

            return True

<<<<<<< HEAD
        except Exception as e:  # pragma: no cover - network errors
            logging.error(f"Fehler beim Download des Updates: {str(e)}")
=======
        except requests.RequestException as exc:
            logging.error("Netzwerkfehler beim Download des Updates: %s", exc)
            return False
        except Exception as exc:
            logging.error("Fehler beim Download des Updates: %s", exc)
>>>>>>> d3ba45e1
            return False

    def _should_check(self) -> bool:
        """Prüft, ob eine neue Update-Prüfung durchgeführt werden soll"""
        if not os.path.exists(self.update_info_file):
            return True

        try:
            with open(self.update_info_file, 'r') as f:
                data = json.load(f)
                last_checked = datetime.fromisoformat(data.get('last_checked', '2000-01-01'))
                return (datetime.now() - last_checked).days >= 1
        except:
            return True

    def _save_update_info(self, info: dict):
        """Speichert Update-Informationen"""
        try:
            with open(self.update_info_file, 'w') as f:
                json.dump(info, f, indent=2)
        except Exception as e:
            logging.error(f"Fehler beim Speichern der Update-Informationen: {str(e)}")

    def _save_last_check(self):
        """Speichert den Zeitpunkt der letzten Prüfung"""
        try:
            with open(self.update_info_file, 'w') as f:
                json.dump({"last_checked": datetime.now().isoformat()}, f, indent=2)
        except Exception as e:
            logging.error(f"Fehler beim Speichern des Prüfzeitpunkts: {str(e)}")

    def install_update(self, update_file: str) -> bool:
        """
        Installiert das heruntergeladene Update
        """
        try:
            # Hier würde die Update-Installation implementiert werden
            # z.B. Extraktion eines ZIP-Archives, Ausführen von Skripten etc.
            return True
        except Exception as e:
            logging.error(f"Fehler bei der Update-Installation: {str(e)}")
            return False<|MERGE_RESOLUTION|>--- conflicted
+++ resolved
@@ -15,6 +15,7 @@
     from packaging import version
 except ImportError:  # pragma: no cover - packaging not installed
     version = None  # type: ignore[assignment]
+
 
 class UpdateManager:
     def __init__(self):
@@ -54,27 +55,23 @@
                 if version.parse(latest_version) > version.parse(self.current_version):
                     update_info = {
                         "version": latest_version,
-                        "description": latest_release["body"],
+                        "description": latest_release.get("body", ""),
                         "download_url": latest_release["assets"][0]["browser_download_url"],
                         "last_checked": datetime.now().isoformat(),
                     }
                     self._save_update_info(update_info)
                     return update_info
 
+                # Keine neue Version, nur Zeitstempel aktualisieren
                 self._save_last_check()
 
             return None
 
-<<<<<<< HEAD
-        except Exception as e:  # pragma: no cover - network errors
-            logging.error(f"Fehler bei der Update-Prüfung: {str(e)}")
-=======
         except requests.RequestException as exc:
             logging.error("Netzwerkfehler bei der Update-Prüfung: %s", exc)
             return None
         except Exception as exc:
             logging.error("Fehler bei der Update-Prüfung: %s", exc)
->>>>>>> d3ba45e1
             return None
 
     def download_update(self, download_url: str, target_path: str) -> bool:
@@ -104,55 +101,50 @@
 
             return True
 
-<<<<<<< HEAD
-        except Exception as e:  # pragma: no cover - network errors
-            logging.error(f"Fehler beim Download des Updates: {str(e)}")
-=======
         except requests.RequestException as exc:
             logging.error("Netzwerkfehler beim Download des Updates: %s", exc)
             return False
         except Exception as exc:
             logging.error("Fehler beim Download des Updates: %s", exc)
->>>>>>> d3ba45e1
             return False
 
     def _should_check(self) -> bool:
-        """Prüft, ob eine neue Update-Prüfung durchgeführt werden soll"""
+        """Prüft, ob eine neue Update-Prüfung durchgeführt werden soll."""
         if not os.path.exists(self.update_info_file):
             return True
 
         try:
-            with open(self.update_info_file, 'r') as f:
+            with open(self.update_info_file, "r", encoding="utf-8") as f:
                 data = json.load(f)
-                last_checked = datetime.fromisoformat(data.get('last_checked', '2000-01-01'))
-                return (datetime.now() - last_checked).days >= 1
-        except:
+            last_checked = datetime.fromisoformat(data.get("last_checked", "2000-01-01T00:00:00"))
+            return (datetime.now() - last_checked).days >= 1
+        except Exception:
             return True
 
     def _save_update_info(self, info: dict):
-        """Speichert Update-Informationen"""
+        """Speichert Update-Informationen."""
         try:
-            with open(self.update_info_file, 'w') as f:
+            with open(self.update_info_file, "w", encoding="utf-8") as f:
                 json.dump(info, f, indent=2)
         except Exception as e:
-            logging.error(f"Fehler beim Speichern der Update-Informationen: {str(e)}")
+            logging.error("Fehler beim Speichern der Update-Informationen: %s", e)
 
     def _save_last_check(self):
-        """Speichert den Zeitpunkt der letzten Prüfung"""
+        """Speichert den Zeitpunkt der letzten Prüfung."""
         try:
-            with open(self.update_info_file, 'w') as f:
+            with open(self.update_info_file, "w", encoding="utf-8") as f:
                 json.dump({"last_checked": datetime.now().isoformat()}, f, indent=2)
         except Exception as e:
-            logging.error(f"Fehler beim Speichern des Prüfzeitpunkts: {str(e)}")
+            logging.error("Fehler beim Speichern des Prüfzeitpunkts: %s", e)
 
     def install_update(self, update_file: str) -> bool:
         """
-        Installiert das heruntergeladene Update
+        Installiert das heruntergeladene Update.
         """
         try:
-            # Hier würde die Update-Installation implementiert werden
+            # Hier würde die Update-Installation implementiert werden,
             # z.B. Extraktion eines ZIP-Archives, Ausführen von Skripten etc.
             return True
         except Exception as e:
-            logging.error(f"Fehler bei der Update-Installation: {str(e)}")
+            logging.error("Fehler bei der Update-Installation: %s", e)
             return False